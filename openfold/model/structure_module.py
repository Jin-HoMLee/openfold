# Copyright 2021 AlQuraishi Laboratory
# Copyright 2021 DeepMind Technologies Limited
#
# Licensed under the Apache License, Version 2.0 (the "License");
# you may not use this file except in compliance with the License.
# You may obtain a copy of the License at
#
#      http://www.apache.org/licenses/LICENSE-2.0
#
# Unless required by applicable law or agreed to in writing, software
# distributed under the License is distributed on an "AS IS" BASIS,
# WITHOUT WARRANTIES OR CONDITIONS OF ANY KIND, either express or implied.
# See the License for the specific language governing permissions and
# limitations under the License.
from functools import reduce
import importlib
import math
import sys
from operator import mul

import torch
import torch.nn as nn
<<<<<<< HEAD
from typing import Optional, Tuple, Union
=======
from typing import Optional, Tuple, Sequence
>>>>>>> 84659c93

from openfold.model.primitives import Linear, LayerNorm, ipa_point_weights_init_
from openfold.np.residue_constants import (
    restype_rigid_group_default_frame,
    restype_atom14_to_rigid_group,
    restype_atom14_mask,
    restype_atom14_rigid_group_positions,
)
from openfold.utils.geometry.quat_rigid import QuatRigid
from openfold.utils.geometry.rigid_matrix_vector import Rigid3Array
from openfold.utils.geometry.vector import Vec3Array
from openfold.utils.feats import (
    frames_and_literature_positions_to_atom14_pos,
    torsion_angles_to_frames,
)
from openfold.utils.precision_utils import is_fp16_enabled
from openfold.utils.rigid_utils import Rotation, Rigid
from openfold.utils.tensor_utils import (
    dict_multimap,
    permute_final_dims,
    flatten_final_dims,
)

attn_core_inplace_cuda = importlib.import_module("attn_core_inplace_cuda")


class AngleResnetBlock(nn.Module):
    def __init__(self, c_hidden):
        """
        Args:
            c_hidden:
                Hidden channel dimension
        """
        super(AngleResnetBlock, self).__init__()

        self.c_hidden = c_hidden

        self.linear_1 = Linear(self.c_hidden, self.c_hidden, init="relu")
        self.linear_2 = Linear(self.c_hidden, self.c_hidden, init="final")

        self.relu = nn.ReLU()

    def forward(self, a: torch.Tensor) -> torch.Tensor:

        s_initial = a

        a = self.relu(a)
        a = self.linear_1(a)
        a = self.relu(a)
        a = self.linear_2(a)

        return a + s_initial


class AngleResnet(nn.Module):
    """
    Implements Algorithm 20, lines 11-14
    """

    def __init__(self, c_in, c_hidden, no_blocks, no_angles, epsilon):
        """
        Args:
            c_in:
                Input channel dimension
            c_hidden:
                Hidden channel dimension
            no_blocks:
                Number of resnet blocks
            no_angles:
                Number of torsion angles to generate
            epsilon:
                Small constant for normalization
        """
        super(AngleResnet, self).__init__()

        self.c_in = c_in
        self.c_hidden = c_hidden
        self.no_blocks = no_blocks
        self.no_angles = no_angles
        self.eps = epsilon

        self.linear_in = Linear(self.c_in, self.c_hidden)
        self.linear_initial = Linear(self.c_in, self.c_hidden)

        self.layers = nn.ModuleList()
        for _ in range(self.no_blocks):
            layer = AngleResnetBlock(c_hidden=self.c_hidden)
            self.layers.append(layer)

        self.linear_out = Linear(self.c_hidden, self.no_angles * 2)

        self.relu = nn.ReLU()

    def forward(
        self, s: torch.Tensor, s_initial: torch.Tensor
    ) -> Tuple[torch.Tensor, torch.Tensor]:
        """
        Args:
            s:
                [*, C_hidden] single embedding
            s_initial:
                [*, C_hidden] single embedding as of the start of the
                StructureModule
        Returns:
            [*, no_angles, 2] predicted angles
        """
        # NOTE: The ReLU's applied to the inputs are absent from the supplement
        # pseudocode but present in the source. For maximal compatibility with
        # the pretrained weights, I'm going with the source.

        # [*, C_hidden]
        s_initial = self.relu(s_initial)
        s_initial = self.linear_initial(s_initial)
        s = self.relu(s)
        s = self.linear_in(s)
        s = s + s_initial

        for l in self.layers:
            s = l(s)

        s = self.relu(s)

        # [*, no_angles * 2]
        s = self.linear_out(s)

        # [*, no_angles, 2]
        s = s.view(s.shape[:-1] + (-1, 2))

        unnormalized_s = s
        norm_denom = torch.sqrt(
            torch.clamp(
                torch.sum(s ** 2, dim=-1, keepdim=True),
                min=self.eps,
            )
        )
        s = s / norm_denom

        return unnormalized_s, s


class PointProjection(nn.Module):
    def __init__(self,
        c_hidden: int,
        num_points: int,
        no_heads: int,
        return_local_points: bool = False,
    ):
        super().__init__()
        self.return_local_points = return_local_points
        self.no_heads = no_heads
        
        self.linear = Linear(c_hidden, no_heads * 3 * num_points)

    def forward(self, 
        activations: torch.Tensor, 
        rigids: Union[Rigid, Rigid3Array],
    ) -> Union[Vec3Array, Tuple[Vec3Array, Vec3Array], torch.Tensor, Tuple[torch.Tensor, torch.Tensor]]:
        # TODO: Needs to run in high precision during training
        points_local = self.linear(activations)
        points_local = points_local.reshape(
            *points_local.shape[:-1],
            self.no_heads,
            -1,
        )
        points_local = torch.split(
            points_local, points_local.shape[-1] // 3, dim=-1
        )

        points_local = torch.stack(points_local, dim=-1)
        points_global = rigids[..., None, None].apply(points_local)

        if(self.return_local_points):
            return points_global, points_local

        return points_global 


class InvariantPointAttention(nn.Module):
    """
    Implements Algorithm 22.
    """
    def __init__(
        self,
        c_s: int,
        c_z: int,
        c_hidden: int,
        no_heads: int,
        no_qk_points: int,
        no_v_points: int,
        inf: float = 1e5,
        eps: float = 1e-8,
        is_multimer: bool = False,
    ):
        """
        Args:
            c_s:
                Single representation channel dimension
            c_z:
                Pair representation channel dimension
            c_hidden:
                Hidden channel dimension
            no_heads:
                Number of attention heads
            no_qk_points:
                Number of query/key points to generate
            no_v_points:
                Number of value points to generate
        """
        super(InvariantPointAttention, self).__init__()

        self.c_s = c_s
        self.c_z = c_z
        self.c_hidden = c_hidden
        self.no_heads = no_heads
        self.no_qk_points = no_qk_points
        self.no_v_points = no_v_points
        self.inf = inf
        self.eps = eps
        self.is_multimer = is_multimer

        # These linear layers differ from their specifications in the
        # supplement. There, they lack bias and use Glorot initialization.
        # Here as in the official source, they have bias and use the default
        # Lecun initialization.
        hc = self.c_hidden * self.no_heads
        self.linear_q = Linear(self.c_s, hc, bias=(not is_multimer))

        self.linear_q_points = PointProjection(
            self.c_s, 
            self.no_qk_points, 
            self.no_heads
        )

        if(is_multimer):
            self.linear_k = Linear(self.c_s, hc, bias=False)
            self.linear_v = Linear(self.c_s, hc, bias=False)
            self.linear_k_points = PointProjection(
                self.c_s,
                self.no_qk_points,
                self.no_heads,
            )

            self.linear_v_points = PointProjection(
                self.c_s,
                self.no_v_points,
                self.no_heads,
            )
        else:
            self.linear_kv = Linear(self.c_s, 2 * hc)
            self.linear_kv_points = PointProjection(
                self.c_s,
                self.no_qk_points + self.no_v_points,
                self.no_heads,
            )

        self.linear_b = Linear(self.c_z, self.no_heads)

        self.head_weights = nn.Parameter(torch.zeros((no_heads)))
        ipa_point_weights_init_(self.head_weights)

        concat_out_dim = self.no_heads * (
            self.c_z + self.c_hidden + self.no_v_points * 4
        )
        self.linear_out = Linear(concat_out_dim, self.c_s, init="final")

        self.softmax = nn.Softmax(dim=-1)
        self.softplus = nn.Softplus()

    def forward(
        self,
        s: torch.Tensor,
<<<<<<< HEAD
        z: torch.Tensor,
        r: Union[Rigid, Rigid3Array],
=======
        z: Optional[torch.Tensor],
        r: Rigid,
>>>>>>> 84659c93
        mask: torch.Tensor,
        inplace_safe: bool = False,
        _offload_inference: bool = False,
        _z_reference_list: Optional[Sequence[torch.Tensor]] = None,
    ) -> torch.Tensor:
        """
        Args:
            s:
                [*, N_res, C_s] single representation
            z:
                [*, N_res, N_res, C_z] pair representation
            r:
                [*, N_res] transformation object
            mask:
                [*, N_res] mask
        Returns:
            [*, N_res, C_s] single representation update
        """
        if(_offload_inference and inplace_safe):
            z = _z_reference_list
        else:
            z = [z]
       
        #######################################
        # Generate scalar and point activations
        #######################################
        # [*, N_res, H * C_hidden]
        q = self.linear_q(s)

        # [*, N_res, H, C_hidden]
        q = q.view(q.shape[:-1] + (self.no_heads, -1))

        # [*, N_res, H, P_qk]
        q_pts = self.linear_q_points(s, r) 

        # The following two blocks are equivalent
        # They're separated only to preserve compatibility with old AF weights
        if(self.is_multimer):
            # [*, N_res, H * C_hidden]
            k = self.linear_k(s)
            v = self.linear_v(s)

            # [*, N_res, H, C_hidden]
            k = k.view(k.shape[:-1] + (self.no_heads, -1))
            v = v.view(v.shape[:-1] + (self.no_heads, -1))

            # [*, N_res, H, P_qk, 3]
            k_pts = self.linear_k_points(s, r)

            # [*, N_res, H, P_v, 3]
            v_pts = self.linear_v_points(s, r)
        else:
            # [*, N_res, H * 2 * C_hidden]
            kv = self.linear_kv(s)

            # [*, N_res, H, 2 * C_hidden]
            kv = kv.view(kv.shape[:-1] + (self.no_heads, -1))

            # [*, N_res, H, C_hidden]
            k, v = torch.split(kv, self.c_hidden, dim=-1)

            kv_pts = self.linear_kv_points(s, r)

            # [*, N_res, H, P_q/P_v, 3]
            k_pts, v_pts = torch.split(
                kv_pts, [self.no_qk_points, self.no_v_points], dim=-2
            )

        ##########################
        # Compute attention scores
        ##########################
        # [*, N_res, N_res, H]
        b = self.linear_b(z[0])
        
        if(_offload_inference):
            assert(sys.getrefcount(z[0]) == 2)
            z[0] = z[0].cpu()

        # [*, H, N_res, N_res]
        if(is_fp16_enabled()):
            with torch.cuda.amp.autocast(enabled=False):
                a = torch.matmul(
                    permute_final_dims(q.float(), (1, 0, 2)),  # [*, H, N_res, C_hidden]
                    permute_final_dims(k.float(), (1, 2, 0)),  # [*, H, C_hidden, N_res]
                )
        else:
            a = torch.matmul(
                permute_final_dims(q, (1, 0, 2)),  # [*, H, N_res, C_hidden]
                permute_final_dims(k, (1, 2, 0)),  # [*, H, C_hidden, N_res]
            )
        
        a *= math.sqrt(1.0 / (3 * self.c_hidden))
        a += (math.sqrt(1.0 / 3) * permute_final_dims(b, (2, 0, 1)))

        # [*, N_res, N_res, H, P_q, 3]
<<<<<<< HEAD
        if self.is_multimer:
            pt_att = q_pts.unsqueeze(-3) - k_pts.unsqueeze(-4)

            # [*, N_res, N_res, H, P_q]
            pt_att = sum([c ** 2 for c in pt_att])
        else:
            pt_att = q_pts.unsqueeze(-4) - k_pts.unsqueeze(-5)
            pt_att = pt_att ** 2
            pt_att = sum(torch.unbind(pt_att, dim=-1))
=======
        pt_att = q_pts.unsqueeze(-4) - k_pts.unsqueeze(-5)
        if(inplace_safe):
            pt_att *= pt_att
        else:
            pt_att = pt_att ** 2
>>>>>>> 84659c93

        head_weights = self.softplus(self.head_weights).view(
            *((1,) * len(pt_att.shape[:-2]) + (-1, 1))
        )
        head_weights = head_weights * math.sqrt(
            1.0 / (3 * (self.no_qk_points * 9.0 / 2))
        )
        if(inplace_safe):
            pt_att *= head_weights
        else:
            pt_att = pt_att * head_weights

        # [*, N_res, N_res, H]
        pt_att = torch.sum(pt_att, dim=-1) * (-0.5)
        # [*, N_res, N_res]
        square_mask = mask.unsqueeze(-1) * mask.unsqueeze(-2)
        square_mask = self.inf * (square_mask - 1)

        # [*, H, N_res, N_res]
        pt_att = permute_final_dims(pt_att, (2, 0, 1))
        
        if(inplace_safe):
            a += pt_att
            del pt_att
            a += square_mask.unsqueeze(-3)
            # in-place softmax
            attn_core_inplace_cuda.forward_(
                a,
                reduce(mul, a.shape[:-1]),
                a.shape[-1],
            )
        else:
            a = a + pt_att 
            a = a + square_mask.unsqueeze(-3)
            a = self.softmax(a)

        ################
        # Compute output
        ################
        # [*, N_res, H, C_hidden]
        o = torch.matmul(
            a, v.transpose(-2, -3).to(dtype=a.dtype)
        ).transpose(-2, -3)

        # [*, N_res, H * C_hidden]
        o = flatten_final_dims(o, 2)

<<<<<<< HEAD
        if self.is_multimer:
            # As DeepMind explains, this manual matmul ensures that the operation
            # happens in float32.
            # [*, N_res, H, P_v]
            o_pt = v_pts[..., None, :, :, :] * permute_final_dims(a, (1, 2, 0)).unsqueeze(-1)
            o_pt = o_pt.sum(dim=-3)

            # [*, N_res, H, P_v]
            o_pt = r[..., None, None].apply_inverse_to_point(o_pt)

            # [*, N_res, H * P_v, 3]
            o_pt = o_pt.reshape(o_pt.shape[:-2] + (-1,))

            # [*, N_res, H * P_v]
            o_pt_norm = o_pt.norm(self.eps)
        else:
            o_pt = torch.sum(
                (
                        a[..., None, :, :, None]
                        * permute_final_dims(v_pts, (1, 3, 0, 2))[..., None, :, :]
=======
        # [*, H, 3, N_res, P_v] 
        if(inplace_safe):
            v_pts = permute_final_dims(v_pts, (1, 3, 0, 2))
            o_pt = [
                torch.matmul(a, v.to(a.dtype)) 
                for v in torch.unbind(v_pts, dim=-3)
            ]
            o_pt = torch.stack(o_pt, dim=-3)
        else:
            o_pt = torch.sum(
                (
                    a[..., None, :, :, None]
                    * permute_final_dims(v_pts, (1, 3, 0, 2))[..., None, :, :]
>>>>>>> 84659c93
                ),
                dim=-2,
            )

            # [*, N_res, H, P_v, 3]
            o_pt = permute_final_dims(o_pt, (2, 0, 3, 1))
            o_pt = r[..., None, None].invert_apply(o_pt)

            # [*, N_res, H * P_v]
            o_pt_norm = flatten_final_dims(
                torch.sqrt(torch.sum(o_pt ** 2, dim=-1) + self.eps), 2
            )

            # [*, N_res, H * P_v, 3]
            o_pt = o_pt.reshape(*o_pt.shape[:-3], -1, 3)
            o_pt = torch.unbind(o_pt, dim=-1)

        if(_offload_inference):
            z[0] = z[0].to(o_pt.device)

        # [*, N_res, H, C_z]
        o_pair = torch.matmul(a.transpose(-2, -3), z[0].to(dtype=a.dtype))

        # [*, N_res, H * C_z]
        o_pair = flatten_final_dims(o_pair, 2)

        # [*, N_res, C_s]
        s = self.linear_out(
            torch.cat(
<<<<<<< HEAD
                (o, *o_pt, o_pt_norm, o_pair), dim=-1
            ).to(dtype=z.dtype)
=======
                (o, *torch.unbind(o_pt, dim=-1), o_pt_norm, o_pair), dim=-1
            ).to(dtype=z[0].dtype)
>>>>>>> 84659c93
        )
        
        return s


class BackboneUpdate(nn.Module):
    """
    Implements part of Algorithm 23.
    """

    def __init__(self, c_s):
        """
        Args:
            c_s:
                Single representation channel dimension
        """
        super(BackboneUpdate, self).__init__()

        self.c_s = c_s

        self.linear = Linear(self.c_s, 6, init="final")

    def forward(self, s: torch.Tensor) -> Tuple[torch.Tensor, torch.Tensor]:
        """
        Args:
            [*, N_res, C_s] single representation
        Returns:
            [*, N_res, 6] update vector 
        """
        # [*, 6]
        update = self.linear(s)

        return update 


class StructureModuleTransitionLayer(nn.Module):
    def __init__(self, c):
        super(StructureModuleTransitionLayer, self).__init__()

        self.c = c

        self.linear_1 = Linear(self.c, self.c, init="relu")
        self.linear_2 = Linear(self.c, self.c, init="relu")
        self.linear_3 = Linear(self.c, self.c, init="final")

        self.relu = nn.ReLU()

    def forward(self, s):
        s_initial = s
        s = self.linear_1(s)
        s = self.relu(s)
        s = self.linear_2(s)
        s = self.relu(s)
        s = self.linear_3(s)

        s = s + s_initial

        return s


class StructureModuleTransition(nn.Module):
    def __init__(self, c, num_layers, dropout_rate):
        super(StructureModuleTransition, self).__init__()

        self.c = c
        self.num_layers = num_layers
        self.dropout_rate = dropout_rate

        self.layers = nn.ModuleList()
        for _ in range(self.num_layers):
            l = StructureModuleTransitionLayer(self.c)
            self.layers.append(l)

        self.dropout = nn.Dropout(self.dropout_rate)
        self.layer_norm = LayerNorm(self.c)

    def forward(self, s):
        for l in self.layers:
            s = l(s)

        s = self.dropout(s)
        s = self.layer_norm(s)

        return s


class StructureModule(nn.Module):
    def __init__(
        self,
        c_s,
        c_z,
        c_ipa,
        c_resnet,
        no_heads_ipa,
        no_qk_points,
        no_v_points,
        dropout_rate,
        no_blocks,
        no_transition_layers,
        no_resnet_blocks,
        no_angles,
        trans_scale_factor,
        epsilon,
        inf,
        is_multimer=False,
        **kwargs,
    ):
        """
        Args:
            c_s:
                Single representation channel dimension
            c_z:
                Pair representation channel dimension
            c_ipa:
                IPA hidden channel dimension
            c_resnet:
                Angle resnet (Alg. 23 lines 11-14) hidden channel dimension
            no_heads_ipa:
                Number of IPA heads
            no_qk_points:
                Number of query/key points to generate during IPA
            no_v_points:
                Number of value points to generate during IPA
            dropout_rate:
                Dropout rate used throughout the layer
            no_blocks:
                Number of structure module blocks
            no_transition_layers:
                Number of layers in the single representation transition
                (Alg. 23 lines 8-9)
            no_resnet_blocks:
                Number of blocks in the angle resnet
            no_angles:
                Number of angles to generate in the angle resnet
            trans_scale_factor:
                Scale of single representation transition hidden dimension
            epsilon:
                Small number used in angle resnet normalization
            inf:
                Large number used for attention masking
        """
        super(StructureModule, self).__init__()

        self.c_s = c_s
        self.c_z = c_z
        self.c_ipa = c_ipa
        self.c_resnet = c_resnet
        self.no_heads_ipa = no_heads_ipa
        self.no_qk_points = no_qk_points
        self.no_v_points = no_v_points
        self.dropout_rate = dropout_rate
        self.no_blocks = no_blocks
        self.no_transition_layers = no_transition_layers
        self.no_resnet_blocks = no_resnet_blocks
        self.no_angles = no_angles
        self.trans_scale_factor = trans_scale_factor
        self.epsilon = epsilon
        self.inf = inf
        self.is_multimer = is_multimer

        # Buffers to be lazily initialized later
        # self.default_frames
        # self.group_idx
        # self.atom_mask
        # self.lit_positions

        self.layer_norm_s = LayerNorm(self.c_s)
        self.layer_norm_z = LayerNorm(self.c_z)

        self.linear_in = Linear(self.c_s, self.c_s)

        self.ipa = InvariantPointAttention(
            self.c_s,
            self.c_z,
            self.c_ipa,
            self.no_heads_ipa,
            self.no_qk_points,
            self.no_v_points,
            inf=self.inf,
            eps=self.epsilon,
            is_multimer=self.is_multimer,
        )

        self.ipa_dropout = nn.Dropout(self.dropout_rate)
        self.layer_norm_ipa = LayerNorm(self.c_s)

        self.transition = StructureModuleTransition(
            self.c_s,
            self.no_transition_layers,
            self.dropout_rate,
        )

        if self.is_multimer:
            self.bb_update = QuatRigid(self.c_s, full_quat=False)
        else:
            self.bb_update = BackboneUpdate(self.c_s)

        self.angle_resnet = AngleResnet(
            self.c_s,
            self.c_resnet,
            self.no_resnet_blocks,
            self.no_angles,
            self.epsilon,
        )
    
    def _init_residue_constants(self, float_dtype, device):
        if self.default_frames is None:
            self.default_frames = torch.tensor(
                restype_rigid_group_default_frame,
                dtype=float_dtype,
                device=device,
                requires_grad=False,
            )
        if self.group_idx is None:
            self.group_idx = torch.tensor(
                restype_atom14_to_rigid_group,
                device=device,
                requires_grad=False,
            )
        if self.atom_mask is None:
            self.atom_mask = torch.tensor(
                restype_atom14_mask,
                dtype=float_dtype,
                device=device,
                requires_grad=False,
            )
        if self.lit_positions is None:
            self.lit_positions = torch.tensor(
                restype_atom14_rigid_group_positions,
                dtype=float_dtype,
                device=device,
                requires_grad=False,
            )

<<<<<<< HEAD
    def torsion_angles_to_frames(self, r, alpha, f):
        # Lazily initialize the residue constants on the correct device
        self._init_residue_constants(alpha.dtype, alpha.device)
        # Separated purely to make testing less annoying
        return torsion_angles_to_frames(r, alpha, f, self.default_frames)

    def frames_and_literature_positions_to_atom14_pos(
        self, r, f  # [*, N, 8]  # [*, N]
    ):
        # Lazily initialize the residue constants on the correct device
        self._init_residue_constants(r.dtype, r.device)
        return frames_and_literature_positions_to_atom14_pos(
            r,
            f,
            self.default_frames,
            self.group_idx,
            self.atom_mask,
            self.lit_positions,
        )

    def _forward_monomer(self,
        s,
        z,
=======
    def forward(
        self,
        evoformer_output_dict,
>>>>>>> 84659c93
        aatype,
        mask=None,
        inplace_safe=False,
        _offload_inference=False,
    ):
<<<<<<< HEAD
=======
        """
        Args:
            evoformer_output_dict:
                Dictionary containing:
                    "single":
                        [*, N_res, C_s] single representation
                    "pair":
                        [*, N_res, N_res, C_z] pair representation
            aatype:
                [*, N_res] amino acid indices
            mask:
                Optional [*, N_res] sequence mask
        Returns:
            A dictionary of outputs
        """
        s = evoformer_output_dict["single"]
        
>>>>>>> 84659c93
        if mask is None:
            # [*, N]
            mask = s.new_ones(s.shape[:-1])

        # [*, N, C_s]
        s = self.layer_norm_s(s)

        # [*, N, N, C_z]
        z = self.layer_norm_z(evoformer_output_dict["pair"])

        z_reference_list = None
        if(_offload_inference):
            assert(sys.getrefcount(evoformer_output_dict["pair"]) == 2)
            evoformer_output_dict["pair"] = evoformer_output_dict["pair"].cpu()
            z_reference_list = [z]
            z = None

        # [*, N, C_s]
        s_initial = s
        s = self.linear_in(s)

        # [*, N]
        rigids = Rigid.identity(
            s.shape[:-1], 
            s.dtype, 
            s.device, 
            self.training,
            fmt="quat",
        )
        outputs = []
        for i in range(self.no_blocks):
            # [*, N, C_s]
            s = s + self.ipa(
                s, 
                z, 
                rigids, 
                mask, 
                inplace_safe=inplace_safe,
                _offload_inference=_offload_inference, 
                _z_reference_list=z_reference_list
            )
            s = self.ipa_dropout(s)
            s = self.layer_norm_ipa(s)
            s = self.transition(s)
           
            # [*, N]
            rigids = rigids.compose_q_update_vec(self.bb_update(s))

            # To hew as closely as possible to AlphaFold, we convert our
            # quaternion-based transformations to rotation-matrix ones
            # here
            backb_to_global = Rigid(
                Rotation(
                    rot_mats=rigids.get_rots().get_rot_mats(), 
                    quats=None
                ),
                rigids.get_trans(),
            )

            backb_to_global = backb_to_global.scale_translation(
                self.trans_scale_factor
            )

            # [*, N, 7, 2]
            unnormalized_angles, angles = self.angle_resnet(s, s_initial)

            all_frames_to_global = self.torsion_angles_to_frames(
                backb_to_global,
                angles,
                aatype,
            )

            pred_xyz = self.frames_and_literature_positions_to_atom14_pos(
                all_frames_to_global,
                aatype,
            )

            scaled_rigids = rigids.scale_translation(self.trans_scale_factor)
            
            preds = {
                "frames": scaled_rigids.to_tensor_7(),
                "sidechain_frames": all_frames_to_global.to_tensor_4x4(),
                "unnormalized_angles": unnormalized_angles,
                "angles": angles,
                "positions": pred_xyz,
                "states": s,
            }

            outputs.append(preds)

            rigids = rigids.stop_rot_gradient()

        del z, z_reference_list
        
        if(_offload_inference):
            evoformer_output_dict["pair"] = (
                evoformer_output_dict["pair"].to(s.device)
            )

        outputs = dict_multimap(torch.stack, outputs)
        outputs["single"] = s

        return outputs

<<<<<<< HEAD
    def _forward_multimer(self,
        s,
        z,
        aatype,
        mask=None,
    ):
        if mask is None:
            # [*, N]
            mask = s.new_ones(s.shape[:-1])

        # [*, N, C_s]
        s = self.layer_norm_s(s)

        # [*, N, N, C_z]
        z = self.layer_norm_z(z)

        # [*, N, C_s]
        s_initial = s
        s = self.linear_in(s)

        # [*, N]
        rigids = Rigid3Array.identity(
            s.shape[:-1], 
            s.device, 
        )
        outputs = []
        for i in range(self.no_blocks):
            # [*, N, C_s]
            s = s + self.ipa(s, z, rigids, mask)
            s = self.ipa_dropout(s)
            s = self.layer_norm_ipa(s)
            s = self.transition(s)

            # [*, N]
            rigids = rigids @ self.bb_update(s)

            # [*, N, 7, 2]
            unnormalized_angles, angles = self.angle_resnet(s, s_initial)

            all_frames_to_global = self.torsion_angles_to_frames(
                rigids.scale_translation(self.trans_scale_factor),
                angles,
                aatype,
            )

            pred_xyz = self.frames_and_literature_positions_to_atom14_pos(
                all_frames_to_global,
                aatype,
=======
    def _init_residue_constants(self, float_dtype, device):
        if not hasattr(self, "default_frames"):
            self.register_buffer(
                "default_frames",
                torch.tensor(
                    restype_rigid_group_default_frame,
                    dtype=float_dtype,
                    device=device,
                    requires_grad=False,
                ),
                persistent=False,
            )
        if not hasattr(self, "group_idx"):
            self.register_buffer(
                "group_idx",
                torch.tensor(
                    restype_atom14_to_rigid_group,
                    device=device,
                    requires_grad=False,
                ),
                persistent=False,
            )
        if not hasattr(self, "atom_mask"):
            self.register_buffer(
                "atom_mask",
                torch.tensor(
                    restype_atom14_mask,
                    dtype=float_dtype,
                    device=device,
                    requires_grad=False,
                ),
                persistent=False,
            )
        if not hasattr(self, "lit_positions"):
            self.register_buffer(
                "lit_positions",
                torch.tensor(
                    restype_atom14_rigid_group_positions,
                    dtype=float_dtype,
                    device=device,
                    requires_grad=False,
                ),
                persistent=False,
>>>>>>> 84659c93
            )
            
            preds = {
                "frames": rigids.scale_translation(self.trans_scale_factor).to_tensor(),
                "sidechain_frames": all_frames_to_global.to_tensor_4x4(),
                "unnormalized_angles": unnormalized_angles,
                "angles": angles,
                "positions": pred_xyz.to_tensor(),
            }

            outputs.append(preds)

            if i < (self.no_blocks - 1):
                rigids = rigids.stop_rot_gradient()

        outputs = dict_multimap(torch.stack, outputs)
        outputs["single"] = s

        return outputs

    def forward(
        self,
        s,
        z,
        aatype,
        mask=None,
    ):
        """
        Args:
            s:
                [*, N_res, C_s] single representation
            z:
                [*, N_res, N_res, C_z] pair representation
            aatype:
                [*, N_res] amino acid indices
            mask:
                Optional [*, N_res] sequence mask
        Returns:
            A dictionary of outputs
        """
        if(self.is_multimer):
            outputs = self._forward_multimer(s, z, aatype, mask)
        else:
            outputs = self._forward_monomer(s, z, aatype, mask)

        return outputs<|MERGE_RESOLUTION|>--- conflicted
+++ resolved
@@ -20,11 +20,7 @@
 
 import torch
 import torch.nn as nn
-<<<<<<< HEAD
-from typing import Optional, Tuple, Union
-=======
-from typing import Optional, Tuple, Sequence
->>>>>>> 84659c93
+from typing import Optional, Tuple, Sequence, Union
 
 from openfold.model.primitives import Linear, LayerNorm, ipa_point_weights_init_
 from openfold.np.residue_constants import (
@@ -35,7 +31,7 @@
 )
 from openfold.utils.geometry.quat_rigid import QuatRigid
 from openfold.utils.geometry.rigid_matrix_vector import Rigid3Array
-from openfold.utils.geometry.vector import Vec3Array
+from openfold.utils.geometry.vector import Vec3Array, square_euclidean_distance
 from openfold.utils.feats import (
     frames_and_literature_positions_to_atom14_pos,
     torsion_angles_to_frames,
@@ -175,6 +171,7 @@
         super().__init__()
         self.return_local_points = return_local_points
         self.no_heads = no_heads
+        self.num_points = num_points
         
         self.linear = Linear(c_hidden, no_heads * 3 * num_points)
 
@@ -184,22 +181,30 @@
     ) -> Union[Vec3Array, Tuple[Vec3Array, Vec3Array], torch.Tensor, Tuple[torch.Tensor, torch.Tensor]]:
         # TODO: Needs to run in high precision during training
         points_local = self.linear(activations)
-        points_local = points_local.reshape(
-            *points_local.shape[:-1],
-            self.no_heads,
-            -1,
-        )
+
+        if isinstance(rigids, Rigid3Array):
+            points_local = points_local.reshape(
+                *points_local.shape[:-1],
+                self.no_heads,
+                -1,
+            )
+
         points_local = torch.split(
             points_local, points_local.shape[-1] // 3, dim=-1
         )
 
         points_local = torch.stack(points_local, dim=-1)
+
+        if not isinstance(rigids, Rigid3Array):
+            points_local = points_local.reshape(
+                *points_local.shape[:-2], self.no_heads, -1, 3
+            )
         points_global = rigids[..., None, None].apply(points_local)
 
         if(self.return_local_points):
             return points_global, points_local
 
-        return points_global 
+        return points_global
 
 
 class InvariantPointAttention(nn.Module):
@@ -253,8 +258,8 @@
         self.linear_q = Linear(self.c_s, hc, bias=(not is_multimer))
 
         self.linear_q_points = PointProjection(
-            self.c_s, 
-            self.no_qk_points, 
+            self.c_s,
+            self.no_qk_points,
             self.no_heads
         )
 
@@ -296,13 +301,8 @@
     def forward(
         self,
         s: torch.Tensor,
-<<<<<<< HEAD
         z: torch.Tensor,
         r: Union[Rigid, Rigid3Array],
-=======
-        z: Optional[torch.Tensor],
-        r: Rigid,
->>>>>>> 84659c93
         mask: torch.Tensor,
         inplace_safe: bool = False,
         _offload_inference: bool = False,
@@ -321,11 +321,11 @@
         Returns:
             [*, N_res, C_s] single representation update
         """
-        if(_offload_inference and inplace_safe):
+        if (_offload_inference and inplace_safe):
             z = _z_reference_list
         else:
             z = [z]
-       
+
         #######################################
         # Generate scalar and point activations
         #######################################
@@ -336,7 +336,7 @@
         q = q.view(q.shape[:-1] + (self.no_heads, -1))
 
         # [*, N_res, H, P_qk]
-        q_pts = self.linear_q_points(s, r) 
+        q_pts = self.linear_q_points(s, r)
 
         # The following two blocks are equivalent
         # They're separated only to preserve compatibility with old AF weights
@@ -376,13 +376,13 @@
         ##########################
         # [*, N_res, N_res, H]
         b = self.linear_b(z[0])
-        
-        if(_offload_inference):
-            assert(sys.getrefcount(z[0]) == 2)
+
+        if (_offload_inference):
+            assert (sys.getrefcount(z[0]) == 2)
             z[0] = z[0].cpu()
 
         # [*, H, N_res, N_res]
-        if(is_fp16_enabled()):
+        if (is_fp16_enabled()):
             with torch.cuda.amp.autocast(enabled=False):
                 a = torch.matmul(
                     permute_final_dims(q.float(), (1, 0, 2)),  # [*, H, N_res, C_hidden]
@@ -393,12 +393,11 @@
                 permute_final_dims(q, (1, 0, 2)),  # [*, H, N_res, C_hidden]
                 permute_final_dims(k, (1, 2, 0)),  # [*, H, C_hidden, N_res]
             )
-        
+
         a *= math.sqrt(1.0 / (3 * self.c_hidden))
         a += (math.sqrt(1.0 / 3) * permute_final_dims(b, (2, 0, 1)))
 
         # [*, N_res, N_res, H, P_q, 3]
-<<<<<<< HEAD
         if self.is_multimer:
             pt_att = q_pts.unsqueeze(-3) - k_pts.unsqueeze(-4)
 
@@ -406,15 +405,13 @@
             pt_att = sum([c ** 2 for c in pt_att])
         else:
             pt_att = q_pts.unsqueeze(-4) - k_pts.unsqueeze(-5)
-            pt_att = pt_att ** 2
+
+            if (inplace_safe):
+                pt_att *= pt_att
+            else:
+                pt_att = pt_att ** 2
+
             pt_att = sum(torch.unbind(pt_att, dim=-1))
-=======
-        pt_att = q_pts.unsqueeze(-4) - k_pts.unsqueeze(-5)
-        if(inplace_safe):
-            pt_att *= pt_att
-        else:
-            pt_att = pt_att ** 2
->>>>>>> 84659c93
 
         head_weights = self.softplus(self.head_weights).view(
             *((1,) * len(pt_att.shape[:-2]) + (-1, 1))
@@ -422,7 +419,8 @@
         head_weights = head_weights * math.sqrt(
             1.0 / (3 * (self.no_qk_points * 9.0 / 2))
         )
-        if(inplace_safe):
+
+        if (inplace_safe):
             pt_att *= head_weights
         else:
             pt_att = pt_att * head_weights
@@ -435,8 +433,8 @@
 
         # [*, H, N_res, N_res]
         pt_att = permute_final_dims(pt_att, (2, 0, 1))
-        
-        if(inplace_safe):
+
+        if (inplace_safe):
             a += pt_att
             del pt_att
             a += square_mask.unsqueeze(-3)
@@ -447,7 +445,7 @@
                 a.shape[-1],
             )
         else:
-            a = a + pt_att 
+            a = a + pt_att
             a = a + square_mask.unsqueeze(-3)
             a = self.softmax(a)
 
@@ -462,7 +460,6 @@
         # [*, N_res, H * C_hidden]
         o = flatten_final_dims(o, 2)
 
-<<<<<<< HEAD
         if self.is_multimer:
             # As DeepMind explains, this manual matmul ensures that the operation
             # happens in float32.
@@ -479,28 +476,22 @@
             # [*, N_res, H * P_v]
             o_pt_norm = o_pt.norm(self.eps)
         else:
-            o_pt = torch.sum(
-                (
-                        a[..., None, :, :, None]
-                        * permute_final_dims(v_pts, (1, 3, 0, 2))[..., None, :, :]
-=======
-        # [*, H, 3, N_res, P_v] 
-        if(inplace_safe):
-            v_pts = permute_final_dims(v_pts, (1, 3, 0, 2))
-            o_pt = [
-                torch.matmul(a, v.to(a.dtype)) 
-                for v in torch.unbind(v_pts, dim=-3)
-            ]
-            o_pt = torch.stack(o_pt, dim=-3)
-        else:
-            o_pt = torch.sum(
-                (
-                    a[..., None, :, :, None]
-                    * permute_final_dims(v_pts, (1, 3, 0, 2))[..., None, :, :]
->>>>>>> 84659c93
-                ),
-                dim=-2,
-            )
+            # [*, H, 3, N_res, P_v]
+            if (inplace_safe):
+                v_pts = permute_final_dims(v_pts, (1, 3, 0, 2))
+                o_pt = [
+                    torch.matmul(a, v.to(a.dtype))
+                    for v in torch.unbind(v_pts, dim=-3)
+                ]
+                o_pt = torch.stack(o_pt, dim=-3)
+            else:
+                o_pt = torch.sum(
+                    (
+                            a[..., None, :, :, None]
+                            * permute_final_dims(v_pts, (1, 3, 0, 2))[..., None, :, :]
+                    ),
+                    dim=-2,
+                )
 
             # [*, N_res, H, P_v, 3]
             o_pt = permute_final_dims(o_pt, (2, 0, 3, 1))
@@ -515,7 +506,7 @@
             o_pt = o_pt.reshape(*o_pt.shape[:-3], -1, 3)
             o_pt = torch.unbind(o_pt, dim=-1)
 
-        if(_offload_inference):
+        if (_offload_inference):
             z[0] = z[0].to(o_pt.device)
 
         # [*, N_res, H, C_z]
@@ -527,15 +518,10 @@
         # [*, N_res, C_s]
         s = self.linear_out(
             torch.cat(
-<<<<<<< HEAD
                 (o, *o_pt, o_pt_norm, o_pair), dim=-1
-            ).to(dtype=z.dtype)
-=======
-                (o, *torch.unbind(o_pt, dim=-1), o_pt_norm, o_pair), dim=-1
             ).to(dtype=z[0].dtype)
->>>>>>> 84659c93
-        )
-        
+        )
+
         return s
 
 
@@ -738,72 +724,15 @@
             self.no_angles,
             self.epsilon,
         )
-    
-    def _init_residue_constants(self, float_dtype, device):
-        if self.default_frames is None:
-            self.default_frames = torch.tensor(
-                restype_rigid_group_default_frame,
-                dtype=float_dtype,
-                device=device,
-                requires_grad=False,
-            )
-        if self.group_idx is None:
-            self.group_idx = torch.tensor(
-                restype_atom14_to_rigid_group,
-                device=device,
-                requires_grad=False,
-            )
-        if self.atom_mask is None:
-            self.atom_mask = torch.tensor(
-                restype_atom14_mask,
-                dtype=float_dtype,
-                device=device,
-                requires_grad=False,
-            )
-        if self.lit_positions is None:
-            self.lit_positions = torch.tensor(
-                restype_atom14_rigid_group_positions,
-                dtype=float_dtype,
-                device=device,
-                requires_grad=False,
-            )
-
-<<<<<<< HEAD
-    def torsion_angles_to_frames(self, r, alpha, f):
-        # Lazily initialize the residue constants on the correct device
-        self._init_residue_constants(alpha.dtype, alpha.device)
-        # Separated purely to make testing less annoying
-        return torsion_angles_to_frames(r, alpha, f, self.default_frames)
-
-    def frames_and_literature_positions_to_atom14_pos(
-        self, r, f  # [*, N, 8]  # [*, N]
-    ):
-        # Lazily initialize the residue constants on the correct device
-        self._init_residue_constants(r.dtype, r.device)
-        return frames_and_literature_positions_to_atom14_pos(
-            r,
-            f,
-            self.default_frames,
-            self.group_idx,
-            self.atom_mask,
-            self.lit_positions,
-        )
-
-    def _forward_monomer(self,
-        s,
-        z,
-=======
-    def forward(
+
+    def _forward_monomer(
         self,
         evoformer_output_dict,
->>>>>>> 84659c93
         aatype,
         mask=None,
         inplace_safe=False,
         _offload_inference=False,
     ):
-<<<<<<< HEAD
-=======
         """
         Args:
             evoformer_output_dict:
@@ -820,8 +749,7 @@
             A dictionary of outputs
         """
         s = evoformer_output_dict["single"]
-        
->>>>>>> 84659c93
+
         if mask is None:
             # [*, N]
             mask = s.new_ones(s.shape[:-1])
@@ -833,8 +761,8 @@
         z = self.layer_norm_z(evoformer_output_dict["pair"])
 
         z_reference_list = None
-        if(_offload_inference):
-            assert(sys.getrefcount(evoformer_output_dict["pair"]) == 2)
+        if (_offload_inference):
+            assert (sys.getrefcount(evoformer_output_dict["pair"]) == 2)
             evoformer_output_dict["pair"] = evoformer_output_dict["pair"].cpu()
             z_reference_list = [z]
             z = None
@@ -915,8 +843,8 @@
             rigids = rigids.stop_rot_gradient()
 
         del z, z_reference_list
-        
-        if(_offload_inference):
+
+        if (_offload_inference):
             evoformer_output_dict["pair"] = (
                 evoformer_output_dict["pair"].to(s.device)
             )
@@ -926,13 +854,16 @@
 
         return outputs
 
-<<<<<<< HEAD
-    def _forward_multimer(self,
-        s,
-        z,
-        aatype,
-        mask=None,
+    def _forward_multimer(
+            self,
+            evoformer_output_dict,
+            aatype,
+            mask=None,
+            inplace_safe=False,
+            _offload_inference=False,
     ):
+        s = evoformer_output_dict["single"]
+
         if mask is None:
             # [*, N]
             mask = s.new_ones(s.shape[:-1])
@@ -941,7 +872,14 @@
         s = self.layer_norm_s(s)
 
         # [*, N, N, C_z]
-        z = self.layer_norm_z(z)
+        z = self.layer_norm_z(evoformer_output_dict["pair"])
+
+        z_reference_list = None
+        if (_offload_inference):
+            assert (sys.getrefcount(evoformer_output_dict["pair"]) == 2)
+            evoformer_output_dict["pair"] = evoformer_output_dict["pair"].cpu()
+            z_reference_list = [z]
+            z = None
 
         # [*, N, C_s]
         s_initial = s
@@ -955,7 +893,15 @@
         outputs = []
         for i in range(self.no_blocks):
             # [*, N, C_s]
-            s = s + self.ipa(s, z, rigids, mask)
+            s = s + self.ipa(
+                s,
+                z,
+                rigids,
+                mask,
+                inplace_safe=inplace_safe,
+                _offload_inference=_offload_inference,
+                _z_reference_list=z_reference_list
+            )
             s = self.ipa_dropout(s)
             s = self.layer_norm_ipa(s)
             s = self.transition(s)
@@ -975,7 +921,60 @@
             pred_xyz = self.frames_and_literature_positions_to_atom14_pos(
                 all_frames_to_global,
                 aatype,
-=======
+            )
+            
+            preds = {
+                "frames": rigids.scale_translation(self.trans_scale_factor).to_tensor(),
+                "sidechain_frames": all_frames_to_global.to_tensor_4x4(),
+                "unnormalized_angles": unnormalized_angles,
+                "angles": angles,
+                "positions": pred_xyz,
+            }
+
+            outputs.append(preds)
+
+            rigids = rigids.stop_rot_gradient()
+
+        del z, z_reference_list
+
+        if (_offload_inference):
+            evoformer_output_dict["pair"] = (
+                evoformer_output_dict["pair"].to(s.device)
+            )
+
+        outputs = dict_multimap(torch.stack, outputs)
+        outputs["single"] = s
+
+        return outputs
+
+    def forward(
+        self,
+        evoformer_output_dict,
+        aatype,
+        mask=None,
+        inplace_safe=False,
+        _offload_inference=False,
+    ):
+        """
+        Args:
+            s:
+                [*, N_res, C_s] single representation
+            z:
+                [*, N_res, N_res, C_z] pair representation
+            aatype:
+                [*, N_res] amino acid indices
+            mask:
+                Optional [*, N_res] sequence mask
+        Returns:
+            A dictionary of outputs
+        """
+        if(self.is_multimer):
+            outputs = self._forward_multimer(evoformer_output_dict, aatype, mask, inplace_safe, _offload_inference)
+        else:
+            outputs = self._forward_monomer(evoformer_output_dict, aatype, mask, inplace_safe, _offload_inference)
+
+        return outputs
+
     def _init_residue_constants(self, float_dtype, device):
         if not hasattr(self, "default_frames"):
             self.register_buffer(
@@ -1019,50 +1018,24 @@
                     requires_grad=False,
                 ),
                 persistent=False,
->>>>>>> 84659c93
-            )
-            
-            preds = {
-                "frames": rigids.scale_translation(self.trans_scale_factor).to_tensor(),
-                "sidechain_frames": all_frames_to_global.to_tensor_4x4(),
-                "unnormalized_angles": unnormalized_angles,
-                "angles": angles,
-                "positions": pred_xyz.to_tensor(),
-            }
-
-            outputs.append(preds)
-
-            if i < (self.no_blocks - 1):
-                rigids = rigids.stop_rot_gradient()
-
-        outputs = dict_multimap(torch.stack, outputs)
-        outputs["single"] = s
-
-        return outputs
-
-    def forward(
-        self,
-        s,
-        z,
-        aatype,
-        mask=None,
+            )
+
+    def torsion_angles_to_frames(self, r, alpha, f):
+        # Lazily initialize the residue constants on the correct device
+        self._init_residue_constants(alpha.dtype, alpha.device)
+        # Separated purely to make testing less annoying
+        return torsion_angles_to_frames(r, alpha, f, self.default_frames)
+
+    def frames_and_literature_positions_to_atom14_pos(
+            self, r, f  # [*, N, 8]  # [*, N]
     ):
-        """
-        Args:
-            s:
-                [*, N_res, C_s] single representation
-            z:
-                [*, N_res, N_res, C_z] pair representation
-            aatype:
-                [*, N_res] amino acid indices
-            mask:
-                Optional [*, N_res] sequence mask
-        Returns:
-            A dictionary of outputs
-        """
-        if(self.is_multimer):
-            outputs = self._forward_multimer(s, z, aatype, mask)
-        else:
-            outputs = self._forward_monomer(s, z, aatype, mask)
-
-        return outputs+        # Lazily initialize the residue constants on the correct device
+        self._init_residue_constants(r.dtype, r.device)
+        return frames_and_literature_positions_to_atom14_pos(
+            r,
+            f,
+            self.default_frames,
+            self.group_idx,
+            self.atom_mask,
+            self.lit_positions,
+        )