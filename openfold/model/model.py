--- conflicted
+++ resolved
@@ -84,26 +84,21 @@
         self.seqemb_mode = config.globals.seqemb_mode_enabled
 
         # Main trunk + structure module
-<<<<<<< HEAD
-        if(self.globals.is_multimer):
+        if self.globals.is_multimer:
             self.input_embedder = InputEmbedderMultimer(
-                **self.config["input_embedder"],
-=======
-        # If using seqemb mode, embed the sequence embeddings passed
-        # to the model ("preembeddings") instead of embedding the sequence
-        if self.seqemb_mode:
+                **self.config["input_embedder"]
+            )
+        elif self.seqemb_mode:
+            # If using seqemb mode, embed the sequence embeddings passed
+            # to the model ("preembeddings") instead of embedding the sequence
             self.input_embedder = PreembeddingEmbedder(
                 **self.config["preembedding_embedder"],
->>>>>>> 9e32781f
             )
         else:
             self.input_embedder = InputEmbedder(
                 **self.config["input_embedder"],
             )
-<<<<<<< HEAD
-
-=======
->>>>>>> 9e32781f
+
         self.recycling_embedder = RecyclingEmbedder(
             **self.config["recycling_embedder"],
         )
@@ -234,27 +229,22 @@
         pair_mask = seq_mask[..., None] * seq_mask[..., None, :]
         msa_mask = feats["msa_mask"]
 
-<<<<<<< HEAD
-        if (self.globals.is_multimer):
+        if self.globals.is_multimer:
+            # Initialize the MSA and pair representations
             # m: [*, S_c, N, C_m]
             # z: [*, N, N, C_z]
             m, z = self.input_embedder(feats)
-
-        else:
-=======
-        ## Initialize the SingleSeq and pair representations
-        # m: [*, 1, N, C_m]
-        # z: [*, N, N, C_z]
-        if self.seqemb_mode:
+        elif self.seqemb_mode:
+            # Initialize the SingleSeq and pair representations
+            # m: [*, 1, N, C_m]
+            # z: [*, N, N, C_z]
             m, z = self.input_embedder(
                 feats["target_feat"],
                 feats["residue_index"],
                 feats["seq_embedding"]
             )
-
         else:
-            ## Initialize the MSA and pair representations
->>>>>>> 9e32781f
+            # Initialize the MSA and pair representations
             # m: [*, S_c, N, C_m]
             # z: [*, N, N, C_z]
             m, z = self.input_embedder(
