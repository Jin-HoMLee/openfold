# Copyright 2021 AlQuraishi Laboratory
# Copyright 2021 DeepMind Technologies Limited
#
# Licensed under the Apache License, Version 2.0 (the "License");
# you may not use this file except in compliance with the License.
# You may obtain a copy of the License at
#
#      http://www.apache.org/licenses/LICENSE-2.0
#
# Unless required by applicable law or agreed to in writing, software
# distributed under the License is distributed on an "AS IS" BASIS,
# WITHOUT WARRANTIES OR CONDITIONS OF ANY KIND, either express or implied.
# See the License for the specific language governing permissions and
# limitations under the License.

import os
import copy
import collections
import contextlib
import dataclasses
from multiprocessing import cpu_count
import tempfile
from typing import Mapping, Optional, Sequence, Any, MutableMapping, Union

import numpy as np
<<<<<<< HEAD
from openfold.data import templates, parsers, mmcif_parsing, msa_identifiers, msa_pairing, feature_processing_multimer
from openfold.data.templates import get_custom_template_features, empty_template_feats
from openfold.data.tools import jackhmmer, hhblits, hhsearch, hmmsearch
from openfold.data.tools.utils import to_date
=======
import torch

from openfold.data import templates, parsers, mmcif_parsing
from openfold.data.templates import get_custom_template_features
from openfold.data.tools import jackhmmer, hhblits, hhsearch
from openfold.data.tools.utils import to_date 
>>>>>>> 9e32781f
from openfold.np import residue_constants, protein


FeatureDict = MutableMapping[str, np.ndarray]
TemplateSearcher = Union[hhsearch.HHSearch, hmmsearch.Hmmsearch]


def make_template_features(
    input_sequence: str,
    hits: Sequence[Any],
    template_featurizer: Any,
) -> FeatureDict:
    hits_cat = sum(hits.values(), [])
    if(len(hits_cat) == 0 or template_featurizer is None):
        template_features = empty_template_feats(len(input_sequence))
    else:
        templates_result = template_featurizer.get_templates(
            query_sequence=input_sequence,
            hits=hits_cat,
        )
        template_features = templates_result.features

    return template_features


def unify_template_features(
    template_feature_list: Sequence[FeatureDict]
) -> FeatureDict:
    out_dicts = []
    seq_lens = [fd["template_aatype"].shape[1] for fd in template_feature_list]
    for i, fd in enumerate(template_feature_list):
        out_dict = {}
        n_templates, n_res = fd["template_aatype"].shape[:2]
        for k,v in fd.items():
            seq_keys = [
                "template_aatype",
                "template_all_atom_positions",
                "template_all_atom_mask",
            ]
            if(k in seq_keys):
                new_shape = list(v.shape)
                assert(new_shape[1] == n_res)
                new_shape[1] = sum(seq_lens)
                new_array = np.zeros(new_shape, dtype=v.dtype)

                if(k == "template_aatype"):
                    new_array[..., residue_constants.HHBLITS_AA_TO_ID['-']] = 1

                offset = sum(seq_lens[:i])
                new_array[:, offset:offset + seq_lens[i]] = v
                out_dict[k] = new_array
            else:
                out_dict[k] = v

        chain_indices = np.array(n_templates * [i])
        out_dict["template_chain_index"] = chain_indices

        if(n_templates != 0):
            out_dicts.append(out_dict)

    if(len(out_dicts) > 0):
        out_dict = {
            k: np.concatenate([od[k] for od in out_dicts]) for k in out_dicts[0]
        }
    else:
        out_dict = empty_template_feats(sum(seq_lens))

    return out_dict


def make_sequence_features(
    sequence: str, description: str, num_res: int
) -> FeatureDict:
    """Construct a feature dict of sequence features."""
    features = {}
    features["aatype"] = residue_constants.sequence_to_onehot(
        sequence=sequence,
        mapping=residue_constants.restype_order_with_x,
        map_unknown_to_x=True,
    )
    features["between_segment_residues"] = np.zeros((num_res,), dtype=np.int32)
    features["domain_name"] = np.array(
        [description.encode("utf-8")], dtype=np.object_
    )
    features["residue_index"] = np.array(range(num_res), dtype=np.int32)
    features["seq_length"] = np.array([num_res] * num_res, dtype=np.int32)
    features["sequence"] = np.array(
        [sequence.encode("utf-8")], dtype=np.object_
    )
    return features


def make_mmcif_features(
    mmcif_object: mmcif_parsing.MmcifObject, chain_id: str
) -> FeatureDict:
    input_sequence = mmcif_object.chain_to_seqres[chain_id]
    description = "_".join([mmcif_object.file_id, chain_id])
    num_res = len(input_sequence)

    mmcif_feats = {}

    mmcif_feats.update(
        make_sequence_features(
            sequence=input_sequence,
            description=description,
            num_res=num_res,
        )
    )

    all_atom_positions, all_atom_mask = mmcif_parsing.get_atom_coords(
        mmcif_object=mmcif_object, chain_id=chain_id
    )
    mmcif_feats["all_atom_positions"] = all_atom_positions
    mmcif_feats["all_atom_mask"] = all_atom_mask

    mmcif_feats["resolution"] = np.array(
        [mmcif_object.header["resolution"]], dtype=np.float32
    )

    mmcif_feats["release_date"] = np.array(
        [mmcif_object.header["release_date"].encode("utf-8")], dtype=np.object_
    )

    mmcif_feats["is_distillation"] = np.array(0., dtype=np.float32)

    return mmcif_feats


def _aatype_to_str_sequence(aatype):
    return ''.join([
        residue_constants.restypes_with_x[aatype[i]]
        for i in range(len(aatype))
    ])


def make_protein_features(
    protein_object: protein.Protein,
    description: str,
    _is_distillation: bool = False,
) -> FeatureDict:
    pdb_feats = {}
    aatype = protein_object.aatype
    sequence = _aatype_to_str_sequence(aatype)
    pdb_feats.update(
        make_sequence_features(
            sequence=sequence,
            description=description,
            num_res=len(protein_object.aatype),
        )
    )

    all_atom_positions = protein_object.atom_positions
    all_atom_mask = protein_object.atom_mask

    pdb_feats["all_atom_positions"] = all_atom_positions.astype(np.float32)
    pdb_feats["all_atom_mask"] = all_atom_mask.astype(np.float32)

    pdb_feats["resolution"] = np.array([0.]).astype(np.float32)
    pdb_feats["is_distillation"] = np.array(
        1. if _is_distillation else 0.
    ).astype(np.float32)

    return pdb_feats


def make_pdb_features(
    protein_object: protein.Protein,
    description: str,
    is_distillation: bool = True,
    confidence_threshold: float = 50.,
) -> FeatureDict:
    pdb_feats = make_protein_features(
        protein_object, description, _is_distillation=True
    )

    if(is_distillation):
        high_confidence = protein_object.b_factors > confidence_threshold
        high_confidence = np.any(high_confidence, axis=-1)
        pdb_feats["all_atom_mask"] *= high_confidence[..., None]

    return pdb_feats


def make_msa_features(msas: Sequence[parsers.Msa]) -> FeatureDict:
    """Constructs a feature dict of MSA features."""
    if not msas:
        raise ValueError("At least one MSA must be provided.")

    int_msa = []
    deletion_matrix = []
    species_ids = []
    seen_sequences = set()
    for msa_index, msa in enumerate(msas):
        if not msa:
            raise ValueError(
                f"MSA {msa_index} must contain at least one sequence."
            )
        for sequence_index, sequence in enumerate(msa.sequences):
            if sequence in seen_sequences:
                continue
            seen_sequences.add(sequence)
            int_msa.append(
                [residue_constants.HHBLITS_AA_TO_ID[res] for res in sequence]
            )

            deletion_matrix.append(msa.deletion_matrix[sequence_index])
            identifiers = msa_identifiers.get_identifiers(
                msa.descriptions[sequence_index]
            )
            species_ids.append(identifiers.species_id.encode('utf-8'))

    num_res = len(msas[0].sequences[0])
    num_alignments = len(int_msa)
    features = {}
    features["deletion_matrix_int"] = np.array(deletion_matrix, dtype=np.int32)
    features["msa"] = np.array(int_msa, dtype=np.int32)
    features["num_alignments"] = np.array(
        [num_alignments] * num_res, dtype=np.int32
    )
    features["msa_species_identifiers"] = np.array(species_ids, dtype=np.object_)
    return features


<<<<<<< HEAD
def run_msa_tool(
    msa_runner,
    fasta_path: str,
    msa_out_path: str,
    msa_format: str,
    max_sto_sequences: Optional[int] = None,
) -> Mapping[str, Any]:
    """Runs an MSA tool, checking if output already exists first."""
    if(msa_format == "sto" and max_sto_sequences is not None):
        result = msa_runner.query(fasta_path, max_sto_sequences)[0]
    else:
        result = msa_runner.query(fasta_path)[0]

    assert msa_out_path.split('.')[-1] == msa_format
    with open(msa_out_path, "w") as f:
        f.write(result[msa_format])

    return result
=======
# Generate 1-sequence MSA features having only the input sequence
def make_dummy_msa_feats(input_sequence):
    msas = [[input_sequence]]
    deletion_matrices = [[[0 for _ in input_sequence]]]
    msa_features = make_msa_features(
        msas=msas,
        deletion_matrices=deletion_matrices,
    )

    return msa_features

>>>>>>> 9e32781f

def make_sequence_features_with_custom_template(
        sequence: str,
        mmcif_path: str,
        pdb_id: str,
        chain_id: str,
        kalign_binary_path: str) -> FeatureDict:
    """
    process a single fasta file using features derived from a single template rather than an alignment
    """
    num_res = len(sequence)

    sequence_features = make_sequence_features(
        sequence=sequence,
        description=pdb_id,
        num_res=num_res,
    )

    msa_data = [sequence]
    deletion_matrix = [[0 for _ in sequence]]
    msa_data_obj = parsers.Msa(sequences=msa_data, deletion_matrix=deletion_matrix, descriptions=None)

    msa_features = make_msa_features([msa_data_obj])
    template_features = get_custom_template_features(
        mmcif_path=mmcif_path,
        query_sequence=sequence,
        pdb_id=pdb_id,
        chain_id=chain_id,
        kalign_binary_path=kalign_binary_path
    )

    return {
        **sequence_features,
        **msa_features,
        **template_features.features
    }


class AlignmentRunner:
    """Runs alignment tools and saves the results"""
    def __init__(
        self,
        jackhmmer_binary_path: Optional[str] = None,
        hhblits_binary_path: Optional[str] = None,
        uniref90_database_path: Optional[str] = None,
        mgnify_database_path: Optional[str] = None,
        bfd_database_path: Optional[str] = None,
        uniref30_database_path: Optional[str] = None,
        uniclust30_database_path: Optional[str] = None,
        uniprot_database_path: Optional[str] = None,
        template_searcher: Optional[TemplateSearcher] = None,
        use_small_bfd: Optional[bool] = None,
        no_cpus: Optional[int] = None,
        uniref_max_hits: int = 10000,
        mgnify_max_hits: int = 5000,
        uniprot_max_hits: int = 50000,
    ):
        """
        Args:
            jackhmmer_binary_path:
                Path to jackhmmer binary
            hhblits_binary_path:
                Path to hhblits binary
            uniref90_database_path:
                Path to uniref90 database. If provided, jackhmmer_binary_path
                must also be provided
            mgnify_database_path:
                Path to mgnify database. If provided, jackhmmer_binary_path
                must also be provided
            bfd_database_path:
                Path to BFD database. Depending on the value of use_small_bfd,
                one of hhblits_binary_path or jackhmmer_binary_path must be
                provided.
            uniref30_database_path:
                Path to uniref30. Searched alongside BFD if use_small_bfd is
                false.
            uniclust30_database_path:
                Path to uniclust30. Searched alongside BFD if use_small_bfd is
                false.
            use_small_bfd:
                Whether to search the BFD database alone with jackhmmer or
                in conjunction with uniref30/uniclust30 with hhblits.
            no_cpus:
                The number of CPUs available for alignment. By default, all
                CPUs are used.
            uniref_max_hits:
                Max number of uniref hits
            mgnify_max_hits:
                Max number of mgnify hits
            uniprot_max_hits:
                Max number of uniprot hits
        """
        db_map = {
            "jackhmmer": {
                "binary": jackhmmer_binary_path,
                "dbs": [
                    uniref90_database_path,
                    mgnify_database_path,
                    bfd_database_path if use_small_bfd else None,
                    uniprot_database_path,
                ],
            },
            "hhblits": {
                "binary": hhblits_binary_path,
                "dbs": [
                    bfd_database_path if not use_small_bfd else None,
                ],
            },
        }

        for name, dic in db_map.items():
            binary, dbs = dic["binary"], dic["dbs"]
            if(binary is None and not all([x is None for x in dbs])):
                raise ValueError(
                    f"{name} DBs provided but {name} binary is None"
                )

        self.uniref_max_hits = uniref_max_hits
        self.mgnify_max_hits = mgnify_max_hits
        self.uniprot_max_hits = uniprot_max_hits
        self.use_small_bfd = use_small_bfd

        if(no_cpus is None):
            no_cpus = cpu_count()

        self.jackhmmer_uniref90_runner = None
        if(jackhmmer_binary_path is not None and
            uniref90_database_path is not None
        ):
            self.jackhmmer_uniref90_runner = jackhmmer.Jackhmmer(
                binary_path=jackhmmer_binary_path,
                database_path=uniref90_database_path,
                n_cpu=no_cpus,
            )

        self.jackhmmer_small_bfd_runner = None
        self.hhblits_bfd_unirefclust_runner = None
        if(bfd_database_path is not None):
            if use_small_bfd:
                self.jackhmmer_small_bfd_runner = jackhmmer.Jackhmmer(
                    binary_path=jackhmmer_binary_path,
                    database_path=bfd_database_path,
                    n_cpu=no_cpus,
                )
            else:
                dbs = [bfd_database_path]
                if(uniref30_database_path is not None):
                    dbs.append(uniref30_database_path)
                if (uniclust30_database_path is not None):
                    dbs.append(uniclust30_database_path)
                self.hhblits_bfd_unirefclust_runner = hhblits.HHBlits(
                    binary_path=hhblits_binary_path,
                    databases=dbs,
                    n_cpu=no_cpus,
                )

        self.jackhmmer_mgnify_runner = None
        if(mgnify_database_path is not None):
            self.jackhmmer_mgnify_runner = jackhmmer.Jackhmmer(
                binary_path=jackhmmer_binary_path,
                database_path=mgnify_database_path,
                n_cpu=no_cpus,
            )

        self._uniprot_msa_runner = None
        if(uniprot_database_path is not None):
            self.jackhmmer_uniprot_runner = jackhmmer.Jackhmmer(
                binary_path=jackhmmer_binary_path,
                database_path=uniprot_database_path,
                n_cpu=no_cpus
            )

        if(template_searcher is not None and
           self.jackhmmer_uniref90_runner is None
        ):
            raise ValueError(
                "Uniref90 runner must be specified to run template search"
            )

        self.template_searcher = template_searcher

    def run(
        self,
        fasta_path: str,
        output_dir: str,
    ):
        """Runs alignment tools on a sequence"""
        if(self.jackhmmer_uniref90_runner is not None):
            uniref90_out_path = os.path.join(output_dir, "uniref90_hits.sto")

            jackhmmer_uniref90_result = run_msa_tool(
                msa_runner=self.jackhmmer_uniref90_runner,
                fasta_path=fasta_path,
                msa_out_path=uniref90_out_path,
                msa_format='sto',
                max_sto_sequences=self.uniref_max_hits,
            )

            template_msa = jackhmmer_uniref90_result["sto"]
            template_msa = parsers.deduplicate_stockholm_msa(template_msa)
            template_msa = parsers.remove_empty_columns_from_stockholm_msa(
                template_msa
            )

            if(self.template_searcher is not None):
                if(self.template_searcher.input_format == "sto"):
                    pdb_templates_result = self.template_searcher.query(
                        template_msa,
                        output_dir=output_dir
                    )
                elif(self.template_searcher.input_format == "a3m"):
                    uniref90_msa_as_a3m = parsers.convert_stockholm_to_a3m(
                        template_msa
                    )
                    pdb_templates_result = self.template_searcher.query(
                        uniref90_msa_as_a3m,
                        output_dir=output_dir
                    )
                else:
                    fmt = self.template_searcher.input_format
                    raise ValueError(
                        f"Unrecognized template input format: {fmt}"
                    )

        if(self.jackhmmer_mgnify_runner is not None):
            mgnify_out_path = os.path.join(output_dir, "mgnify_hits.sto")
            jackhmmer_mgnify_result = run_msa_tool(
                msa_runner=self.jackhmmer_mgnify_runner,
                fasta_path=fasta_path,
                msa_out_path=mgnify_out_path,
                msa_format='sto',
                max_sto_sequences=self.mgnify_max_hits
            )

        if(self.use_small_bfd and self.jackhmmer_small_bfd_runner is not None):
            bfd_out_path = os.path.join(output_dir, "small_bfd_hits.sto")
            jackhmmer_small_bfd_result = run_msa_tool(
                msa_runner=self.jackhmmer_small_bfd_runner,
                fasta_path=fasta_path,
                msa_out_path=bfd_out_path,
                msa_format="sto",
            )
        elif(self.hhblits_bfd_unirefclust_runner is not None):
            uni_name = "uni"
            for db_name in self.hhblits_bfd_unirefclust_runner.databases:
                if "uniref" in db_name.lower():
                    uni_name = f"{uni_name}ref"
                elif "uniclust" in db_name.lower():
                    uni_name = f"{uni_name}clust"

            bfd_out_path = os.path.join(output_dir, f"bfd_{uni_name}_hits.a3m")
            hhblits_bfd_unirefclust_result = run_msa_tool(
                msa_runner=self.hhblits_bfd_unirefclust_runner,
                fasta_path=fasta_path,
                msa_out_path=bfd_out_path,
                msa_format="a3m",
            )

        if(self.jackhmmer_uniprot_runner is not None):
            uniprot_out_path = os.path.join(output_dir, 'uniprot_hits.sto')
            result = run_msa_tool(
                self.jackhmmer_uniprot_runner,
                fasta_path=fasta_path,
                msa_out_path=uniprot_out_path,
                msa_format='sto',
                max_sto_sequences=self.uniprot_max_hits,
            )


@dataclasses.dataclass(frozen=True)
class _FastaChain:
    sequence: str
    description: str


def _make_chain_id_map(
    sequences: Sequence[str],
    descriptions: Sequence[str],
) -> Mapping[str, _FastaChain]:
    """Makes a mapping from PDB-format chain ID to sequence and description."""
    if len(sequences) != len(descriptions):
      raise ValueError('sequences and descriptions must have equal length. '
                       f'Got {len(sequences)} != {len(descriptions)}.')
    if len(sequences) > protein.PDB_MAX_CHAINS:
      raise ValueError('Cannot process more chains than the PDB format supports. '
                       f'Got {len(sequences)} chains.')
    chain_id_map = {}
    for chain_id, sequence, description in zip(
        protein.PDB_CHAIN_IDS, sequences, descriptions
    ):
        chain_id_map[chain_id] = _FastaChain(
            sequence=sequence, description=description
        )
    return chain_id_map


@contextlib.contextmanager
def temp_fasta_file(fasta_str: str):
    with tempfile.NamedTemporaryFile('w', suffix='.fasta') as fasta_file:
      fasta_file.write(fasta_str)
      fasta_file.seek(0)
      yield fasta_file.name


def convert_monomer_features(
    monomer_features: FeatureDict,
    chain_id: str
) -> FeatureDict:
    """Reshapes and modifies monomer features for multimer models."""
    converted = {}
    converted['auth_chain_id'] = np.asarray(chain_id, dtype=np.object_)
    unnecessary_leading_dim_feats = {
        'sequence', 'domain_name', 'num_alignments', 'seq_length'
    }
    for feature_name, feature in monomer_features.items():
      if feature_name in unnecessary_leading_dim_feats:
        # asarray ensures it's a np.ndarray.
        feature = np.asarray(feature[0], dtype=feature.dtype)
      elif feature_name == 'aatype':
        # The multimer model performs the one-hot operation itself.
        feature = np.argmax(feature, axis=-1).astype(np.int32)
      elif feature_name == 'template_aatype':
        feature = np.argmax(feature, axis=-1).astype(np.int32)
        new_order_list = residue_constants.MAP_HHBLITS_AATYPE_TO_OUR_AATYPE
        feature = np.take(new_order_list, feature.astype(np.int32), axis=0)
      elif feature_name == 'template_all_atom_masks':
        feature_name = 'template_all_atom_mask'
      converted[feature_name] = feature
    return converted


def int_id_to_str_id(num: int) -> str:
    """Encodes a number as a string, using reverse spreadsheet style naming.

    Args:
      num: A positive integer.

    Returns:
      A string that encodes the positive integer using reverse spreadsheet style,
      naming e.g. 1 = A, 2 = B, ..., 27 = AA, 28 = BA, 29 = CA, ... This is the
      usual way to encode chain IDs in mmCIF files.
    """
    if num <= 0:
      raise ValueError(f'Only positive integers allowed, got {num}.')

    num = num - 1  # 1-based indexing.
    output = []
    while num >= 0:
      output.append(chr(num % 26 + ord('A')))
      num = num // 26 - 1
    return ''.join(output)


def add_assembly_features(
    all_chain_features: MutableMapping[str, FeatureDict],
) -> MutableMapping[str, FeatureDict]:
    """Add features to distinguish between chains.

    Args:
      all_chain_features: A dictionary which maps chain_id to a dictionary of
        features for each chain.

    Returns:
      all_chain_features: A dictionary which maps strings of the form
        `<seq_id>_<sym_id>` to the corresponding chain features. E.g. two
        chains from a homodimer would have keys A_1 and A_2. Two chains from a
        heterodimer would have keys A_1 and B_1.
    """
    # Group the chains by sequence
    seq_to_entity_id = {}
    grouped_chains = collections.defaultdict(list)
    for chain_id, chain_features in all_chain_features.items():
      seq = str(chain_features['sequence'])
      if seq not in seq_to_entity_id:
        seq_to_entity_id[seq] = len(seq_to_entity_id) + 1
      grouped_chains[seq_to_entity_id[seq]].append(chain_features)

    new_all_chain_features = {}
    chain_id = 1
    for entity_id, group_chain_features in grouped_chains.items():
      for sym_id, chain_features in enumerate(group_chain_features, start=1):
        new_all_chain_features[
            f'{int_id_to_str_id(entity_id)}_{sym_id}'] = chain_features
        seq_length = chain_features['seq_length']
        chain_features['asym_id'] = (
            chain_id * np.ones(seq_length)
        ).astype(np.int64)
        chain_features['sym_id'] = (
            sym_id * np.ones(seq_length)
        ).astype(np.int64)
        chain_features['entity_id'] = (
            entity_id * np.ones(seq_length)
        ).astype(np.int64)
        chain_id += 1

    return new_all_chain_features


def pad_msa(np_example, min_num_seq):
    np_example = dict(np_example)
    num_seq = np_example['msa'].shape[0]
    if num_seq < min_num_seq:
      for feat in ('msa', 'deletion_matrix', 'bert_mask', 'msa_mask'):
        np_example[feat] = np.pad(
            np_example[feat], ((0, min_num_seq - num_seq), (0, 0)))
      np_example['cluster_bias_mask'] = np.pad(
          np_example['cluster_bias_mask'], ((0, min_num_seq - num_seq),))
    return np_example


class DataPipeline:
    """Assembles input features."""
    def __init__(
        self,
        template_featurizer: Optional[templates.TemplateHitFeaturizer],
    ):
        self.template_featurizer = template_featurizer

    def _parse_msa_data(
        self,
        alignment_dir: str,
        alignment_index: Optional[Any] = None,
    ) -> Mapping[str, Any]:
        msa_data = {}
        if(alignment_index is not None):
            fp = open(os.path.join(alignment_dir, alignment_index["db"]), "rb")

            def read_msa(start, size):
                fp.seek(start)
                msa = fp.read(size).decode("utf-8")
                return msa

            for (name, start, size) in alignment_index["files"]:
                filename, ext = os.path.splitext(name)

                if(ext == ".a3m"):
                    msa = parsers.parse_a3m(
                        read_msa(start, size)
                    )
                # The "hmm_output" exception is a crude way to exclude
                # multimer template hits.
                elif(ext == ".sto" and not "hmm_output" == filename):
                    msa = parsers.parse_stockholm(read_msa(start, size))
                else:
                    continue

                msa_data[name] = msa

            fp.close()
        else:
            for f in os.listdir(alignment_dir):
                path = os.path.join(alignment_dir, f)
                filename, ext = os.path.splitext(f)

                if(ext == ".a3m"):
                    with open(path, "r") as fp:
                        msa = parsers.parse_a3m(fp.read())
                elif(ext == ".sto" and not "hmm_output" == filename):
                    with open(path, "r") as fp:
                        msa = parsers.parse_stockholm(
                            fp.read()
                        )
                else:
                    continue

                msa_data[f] = msa

        return msa_data

    def _parse_template_hit_files(
        self,
        alignment_dir: str,
        input_sequence: str,
        alignment_index: Optional[Any] = None
    ) -> Mapping[str, Any]:
        all_hits = {}
        if(alignment_index is not None):
            fp = open(os.path.join(alignment_dir, alignment_index["db"]), 'rb')

            def read_template(start, size):
                fp.seek(start)
                return fp.read(size).decode("utf-8")

            for (name, start, size) in alignment_index["files"]:
                ext = os.path.splitext(name)[-1]

                if(ext == ".hhr"):
                    hits = parsers.parse_hhr(read_template(start, size))
                    all_hits[name] = hits
                elif(name == "hmmsearch_output.sto"):
                    hits = parsers.parse_hmmsearch_sto(
                        read_template(start, size),
                        input_sequence,
                    )
                    all_hits[name] = hits

            fp.close()
        else:
            for f in os.listdir(alignment_dir):
                path = os.path.join(alignment_dir, f)
                ext = os.path.splitext(f)[-1]

                if(ext == ".hhr"):
                    with open(path, "r") as fp:
                        hits = parsers.parse_hhr(fp.read())
                    all_hits[f] = hits
                elif(f == "hmm_output.sto"):
                    with open(path, "r") as fp:
                        hits = parsers.parse_hmmsearch_sto(
                            fp.read(),
                            input_sequence,
                        )
                    all_hits[f] = hits

        return all_hits

    def _get_msas(self,
        alignment_dir: str,
        input_sequence: Optional[str] = None,
        alignment_index: Optional[str] = None,
    ):
        msa_data = self._parse_msa_data(alignment_dir, alignment_index)
        if(len(msa_data) == 0):
            if(input_sequence is None):
                raise ValueError(
                    """
                    If the alignment dir contains no MSAs, an input sequence 
                    must be provided.
                    """
                )

            deletion_matrix = [[0 for _ in input_sequence]]
            msa_data["dummy"] = parsers.Msa(sequences=input_sequence,
                                            deletion_matrix=deletion_matrix,
                                            descriptions=None)

        return list(msa_data.values())

    def _process_msa_feats(
        self,
        alignment_dir: str,
        input_sequence: Optional[str] = None,
        alignment_index: Optional[str] = None
    ) -> Mapping[str, Any]:
        msas = self._get_msas(
            alignment_dir, input_sequence, alignment_index
        )
        msa_features = make_msa_features(
            msas=msas
        )

        return msa_features

    # Load and process sequence embedding features
    def _process_seqemb_features(self,
        alignment_dir: str,
    ) -> Mapping[str, Any]:
        seqemb_features = {}
        for f in os.listdir(alignment_dir):
            path = os.path.join(alignment_dir, f)
            ext = os.path.splitext(f)[-1]

            if (ext == ".pt"):
                # Load embedding file
                seqemb_data = torch.load(path)
                seqemb_features["seq_embedding"] = seqemb_data["representations"][33]

        return seqemb_features

    def process_fasta(
        self,
        fasta_path: str,
        alignment_dir: str,
        alignment_index: Optional[str] = None,
        seqemb_mode: bool = False,
    ) -> FeatureDict:
        """Assembles features for a single sequence in a FASTA file"""
        with open(fasta_path) as f:
            fasta_str = f.read()
        input_seqs, input_descs = parsers.parse_fasta(fasta_str)
        if len(input_seqs) != 1:
            raise ValueError(
                f"More than one input sequence found in {fasta_path}."
            )
        input_sequence = input_seqs[0]
        input_description = input_descs[0]
        num_res = len(input_sequence)

        hits = self._parse_template_hit_files(
            alignment_dir=alignment_dir,
            input_sequence=input_sequence,
            alignment_index=alignment_index,
        )

        template_features = make_template_features(
            input_sequence,
            hits,
            self.template_featurizer,
        )

        sequence_features = make_sequence_features(
            sequence=input_sequence,
            description=input_description,
            num_res=num_res,
        )

<<<<<<< HEAD
        msa_features = self._process_msa_feats(alignment_dir, input_sequence, alignment_index)

        return {
            **sequence_features,
            **msa_features,
            **template_features
=======
        sequence_embedding_features = {}
        # If using seqemb mode, generate a dummy MSA features using just the sequence
        if seqemb_mode:
            msa_features = make_dummy_msa_feats(input_sequence)
            sequence_embedding_features = self._process_seqemb_features(alignment_dir)
        else:
            msa_features = self._process_msa_feats(alignment_dir, input_sequence, alignment_index)
        
        return {
            **sequence_features,
            **msa_features, 
            **template_features,
            **sequence_embedding_features,
>>>>>>> 9e32781f
        }

    def process_mmcif(
        self,
        mmcif: mmcif_parsing.MmcifObject,  # parsing is expensive, so no path
        alignment_dir: str,
        chain_id: Optional[str] = None,
        alignment_index: Optional[str] = None,
        seqemb_mode: bool = False,
    ) -> FeatureDict:
        """
            Assembles features for a specific chain in an mmCIF object.

            If chain_id is None, it is assumed that there is only one chain
            in the object. Otherwise, a ValueError is thrown.
        """
        if chain_id is None:
            chains = mmcif.structure.get_chains()
            chain = next(chains, None)
            if chain is None:
                raise ValueError("No chains in mmCIF file")
            chain_id = chain.id

        mmcif_feats = make_mmcif_features(mmcif, chain_id)

        input_sequence = mmcif.chain_to_seqres[chain_id]
        hits = self._parse_template_hit_files(
            alignment_dir=alignment_dir,
            input_sequence=input_sequence,
            alignment_index=alignment_index)

        template_features = make_template_features(
            input_sequence,
            hits,
            self.template_featurizer
        )
<<<<<<< HEAD

        msa_features = self._process_msa_feats(alignment_dir, input_sequence, alignment_index)
=======
>>>>>>> 9e32781f

        sequence_embedding_features = {}
        # If using seqemb mode, generate a dummy MSA features using just the sequence
        if seqemb_mode:
            msa_features = make_dummy_msa_feats(input_sequence)
            sequence_embedding_features = self._process_seqemb_features(alignment_dir)
        else:
            msa_features = self._process_msa_feats(alignment_dir, input_sequence, alignment_index)

        return {**mmcif_feats, **template_features, **msa_features, **sequence_embedding_features}

    def process_pdb(
        self,
        pdb_path: str,
        alignment_dir: str,
        is_distillation: bool = True,
        chain_id: Optional[str] = None,
        _structure_index: Optional[str] = None,
        alignment_index: Optional[str] = None,
        seqemb_mode: bool = False,
    ) -> FeatureDict:
        """
            Assembles features for a protein in a PDB file.
        """
        if(_structure_index is not None):
            db_dir = os.path.dirname(pdb_path)
            db = _structure_index["db"]
            db_path = os.path.join(db_dir, db)
            fp = open(db_path, "rb")
            _, offset, length = _structure_index["files"][0]
            fp.seek(offset)
            pdb_str = fp.read(length).decode("utf-8")
            fp.close()
        else:
            with open(pdb_path, 'r') as f:
                pdb_str = f.read()

        protein_object = protein.from_pdb_string(pdb_str, chain_id)
        input_sequence = _aatype_to_str_sequence(protein_object.aatype)
        description = os.path.splitext(os.path.basename(pdb_path))[0].upper()
        pdb_feats = make_pdb_features(
            protein_object,
            description,
            is_distillation=is_distillation
        )

        hits = self._parse_template_hit_files(
            alignment_dir=alignment_dir,
            input_sequence=input_sequence,
            alignment_index=alignment_index,
        )

        template_features = make_template_features(
            input_sequence,
            hits,
            self.template_featurizer,
        )

        sequence_embedding_features = {}
        # If in sequence embedding mode, generate dummy MSA features using just the input sequence
        if seqemb_mode:
            msa_features = make_dummy_msa_feats(input_sequence)
            sequence_embedding_features = self._process_seqemb_features(alignment_dir)
        else:
            msa_features = self._process_msa_feats(alignment_dir, input_sequence, alignment_index)

        return {**pdb_feats, **template_features, **msa_features, **sequence_embedding_features}

    def process_core(
        self,
        core_path: str,
        alignment_dir: str,
        alignment_index: Optional[str] = None,
        seqemb_mode: bool = False,
    ) -> FeatureDict:
        """
            Assembles features for a protein in a ProteinNet .core file.
        """
        with open(core_path, 'r') as f:
            core_str = f.read()

        protein_object = protein.from_proteinnet_string(core_str)
        input_sequence = _aatype_to_str_sequence(protein_object.aatype)
        description = os.path.splitext(os.path.basename(core_path))[0].upper()
        core_feats = make_protein_features(protein_object, description)

        hits = self._parse_template_hit_files(
            alignment_dir=alignment_dir,
            input_sequence=input_sequence,
            alignment_index=alignment_index,
        )

        template_features = make_template_features(
            input_sequence,
            hits,
            self.template_featurizer,
        )

        sequence_embedding_features = {}
        # If in sequence embedding mode, generate dummy MSA features using just the input sequence
        if seqemb_mode:
            msa_features = make_dummy_msa_feats(input_sequence)
            sequence_embedding_features = self._process_seqemb_features(alignment_dir)
        else:
            msa_features = self._process_msa_feats(alignment_dir, input_sequence)

        return {**core_feats, **template_features, **msa_features, **sequence_embedding_features}

    def process_multiseq_fasta(self,
                               fasta_path: str,
                               super_alignment_dir: str,
                               ri_gap: int = 200,
                               ) -> FeatureDict:
        """
            Assembles features for a multi-sequence FASTA. Uses Minkyung Baek's
            hack from Twitter (a.k.a. AlphaFold-Gap).
        """
        with open(fasta_path, 'r') as f:
            fasta_str = f.read()

        input_seqs, input_descs = parsers.parse_fasta(fasta_str)

        # No whitespace allowed
        input_descs = [i.split()[0] for i in input_descs]

        # Stitch all of the sequences together
        input_sequence = ''.join(input_seqs)
        input_description = '-'.join(input_descs)
        num_res = len(input_sequence)

        sequence_features = make_sequence_features(
            sequence=input_sequence,
            description=input_description,
            num_res=num_res,
        )

        seq_lens = [len(s) for s in input_seqs]
        total_offset = 0
        for sl in seq_lens:
            total_offset += sl
            sequence_features["residue_index"][total_offset:] += ri_gap

        msa_list = []
        deletion_mat_list = []
        for seq, desc in zip(input_seqs, input_descs):
            alignment_dir = os.path.join(
                super_alignment_dir, desc
            )
            msas = self._get_msas(
                alignment_dir, seq, None
            )
            msa_list.append([m.sequences for m in msas])
            deletion_mat_list.append([m.deletion_matrix for m in msas])

        final_msa = []
        final_deletion_mat = []
        final_msa_obj = []
        msa_it = enumerate(zip(msa_list, deletion_mat_list))
        for i, (msas, deletion_mats) in msa_it:
            prec, post = sum(seq_lens[:i]), sum(seq_lens[i + 1:])
            msas = [
                [prec * '-' + seq + post * '-' for seq in msa] for msa in msas
            ]
            deletion_mats = [
                [prec * [0] + dml + post * [0] for dml in deletion_mat]
                for deletion_mat in deletion_mats
            ]

            assert (len(msas[0][-1]) == len(input_sequence))

            final_msa.extend(msas)
            final_deletion_mat.extend(deletion_mats)
            final_msa_obj.extend([parsers.Msa(sequences=msas[k], deletion_matrix=deletion_mats[k], descriptions=None)
                                  for k in range(len(msas))])

        msa_features = make_msa_features(
            msas=final_msa_obj
        )

        template_feature_list = []
        for seq, desc in zip(input_seqs, input_descs):
            alignment_dir = os.path.join(
                super_alignment_dir, desc
            )
            hits = self._parse_template_hit_files(alignment_dir=alignment_dir,
                                                  input_sequence=seq,
                                                  alignment_index=None)

            template_features = make_template_features(
                seq,
                hits,
                self.template_featurizer,
            )
            template_feature_list.append(template_features)

        template_features = unify_template_features(template_feature_list)

        return {
            **sequence_features,
            **msa_features,
            **template_features,
        }


class DataPipelineMultimer:
    """Runs the alignment tools and assembles the input features."""

    def __init__(self,
                 monomer_data_pipeline: DataPipeline,
                 ):
        """Initializes the data pipeline.
        Args:
          monomer_data_pipeline: An instance of pipeline.DataPipeline - that runs
            the data pipeline for the monomer AlphaFold system.
          jackhmmer_binary_path: Location of the jackhmmer binary.
          uniprot_database_path: Location of the unclustered uniprot sequences, that
            will be searched with jackhmmer and used for MSA pairing.
          max_uniprot_hits: The maximum number of hits to return from uniprot.
          use_precomputed_msas: Whether to use pre-existing MSAs; see run_alphafold.
        """
        self._monomer_data_pipeline = monomer_data_pipeline

    def _process_single_chain(
            self,
            chain_id: str,
            sequence: str,
            description: str,
            chain_alignment_dir: str,
            is_homomer_or_monomer: bool
    ) -> FeatureDict:
        """Runs the monomer pipeline on a single chain."""
        chain_fasta_str = f'>{chain_id}\n{sequence}\n'
        if not os.path.exists(chain_alignment_dir):
            raise ValueError(f"Alignments for {chain_id} not found...")
        with temp_fasta_file(chain_fasta_str) as chain_fasta_path:
            chain_features = self._monomer_data_pipeline.process_fasta(
                fasta_path=chain_fasta_path,
                alignment_dir=chain_alignment_dir
            )

            # We only construct the pairing features if there are 2 or more unique
            # sequences.
            if not is_homomer_or_monomer:
                all_seq_msa_features = self._all_seq_msa_features(
                    chain_fasta_path,
                    chain_alignment_dir
                )
                chain_features.update(all_seq_msa_features)
        return chain_features

    def _all_seq_msa_features(self, fasta_path, alignment_dir):
        """Get MSA features for unclustered uniprot, for pairing."""
        uniprot_msa_path = os.path.join(alignment_dir, "uniprot_hits.sto")
        with open(uniprot_msa_path, "r") as fp:
            uniprot_msa_string = fp.read()
        msa = parsers.parse_stockholm(uniprot_msa_string)
        all_seq_features = make_msa_features([msa])
        valid_feats = msa_pairing.MSA_FEATURES + (
            'msa_species_identifiers',
        )
        feats = {
            f'{k}_all_seq': v for k, v in all_seq_features.items()
            if k in valid_feats
        }
        return feats

    def process_fasta(self,
                      fasta_path: str,
                      alignment_dir: str,
                      ) -> FeatureDict:
        """Creates features."""
        with open(fasta_path) as f:
            input_fasta_str = f.read()

        input_seqs, input_descs = parsers.parse_fasta(input_fasta_str)

        all_chain_features = {}
        sequence_features = {}
        is_homomer_or_monomer = len(set(input_seqs)) == 1
        for desc, seq in zip(input_descs, input_seqs):
            if seq in sequence_features:
                all_chain_features[desc] = copy.deepcopy(
                    sequence_features[seq]
                )
                continue

            chain_features = self._process_single_chain(
                chain_id=desc,
                sequence=seq,
                description=desc,
                chain_alignment_dir=os.path.join(alignment_dir, desc),
                is_homomer_or_monomer=is_homomer_or_monomer
            )

            chain_features = convert_monomer_features(
                chain_features,
                chain_id=desc
            )
            all_chain_features[desc] = chain_features
            sequence_features[seq] = chain_features

        all_chain_features = add_assembly_features(all_chain_features)

        np_example = feature_processing_multimer.pair_and_merge(
            all_chain_features=all_chain_features,
        )

        # Pad MSA to avoid zero-sized extra_msa.
        np_example = pad_msa(np_example, 512)

        return np_example

    def get_mmcif_features(
            self, mmcif_object: mmcif_parsing.MmcifObject, chain_id: str
    ) -> FeatureDict:
        mmcif_feats = {}

        all_atom_positions, all_atom_mask = mmcif_parsing.get_atom_coords(
            mmcif_object=mmcif_object, chain_id=chain_id
        )
        mmcif_feats["all_atom_positions"] = all_atom_positions
        mmcif_feats["all_atom_mask"] = all_atom_mask

        mmcif_feats["resolution"] = np.array(
            mmcif_object.header["resolution"], dtype=np.float32
        )

        mmcif_feats["release_date"] = np.array(
            [mmcif_object.header["release_date"].encode("utf-8")], dtype=np.object_
        )

        mmcif_feats["is_distillation"] = np.array(0., dtype=np.float32)

        return mmcif_feats

    def process_mmcif(
            self,
            mmcif: mmcif_parsing.MmcifObject,  # parsing is expensive, so no path
            alignment_dir: str,
            alignment_index: Optional[str] = None,
    ) -> FeatureDict:

        all_chain_features = {}
        sequence_features = {}
        is_homomer_or_monomer = len(set(list(mmcif.chain_to_seqres.values()))) == 1
        for chain_id, seq in mmcif.chain_to_seqres.items():
            desc= "_".join([mmcif.file_id, chain_id])

            if seq in sequence_features:
                all_chain_features[desc] = copy.deepcopy(
                    sequence_features[seq]
                )
                continue

            chain_features = self._process_single_chain(
                chain_id=desc,
                sequence=seq,
                description=desc,
                chain_alignment_dir=os.path.join(alignment_dir, desc),
                is_homomer_or_monomer=is_homomer_or_monomer
            )

            chain_features = convert_monomer_features(
                chain_features,
                chain_id=desc
            )

            mmcif_feats = self.get_mmcif_features(mmcif, chain_id)
            chain_features.update(mmcif_feats)
            all_chain_features[desc] = chain_features
            sequence_features[seq] = chain_features

        all_chain_features = add_assembly_features(all_chain_features)

        np_example = feature_processing_multimer.pair_and_merge(
            all_chain_features=all_chain_features,
        )

        # Pad MSA to avoid zero-sized extra_msa.
        np_example = pad_msa(np_example, 512)

        return np_example<|MERGE_RESOLUTION|>--- conflicted
+++ resolved
@@ -23,19 +23,12 @@
 from typing import Mapping, Optional, Sequence, Any, MutableMapping, Union
 
 import numpy as np
-<<<<<<< HEAD
+import torch
+
 from openfold.data import templates, parsers, mmcif_parsing, msa_identifiers, msa_pairing, feature_processing_multimer
 from openfold.data.templates import get_custom_template_features, empty_template_feats
 from openfold.data.tools import jackhmmer, hhblits, hhsearch, hmmsearch
 from openfold.data.tools.utils import to_date
-=======
-import torch
-
-from openfold.data import templates, parsers, mmcif_parsing
-from openfold.data.templates import get_custom_template_features
-from openfold.data.tools import jackhmmer, hhblits, hhsearch
-from openfold.data.tools.utils import to_date 
->>>>>>> 9e32781f
 from openfold.np import residue_constants, protein
 
 
@@ -259,7 +252,6 @@
     return features
 
 
-<<<<<<< HEAD
 def run_msa_tool(
     msa_runner,
     fasta_path: str,
@@ -278,7 +270,8 @@
         f.write(result[msa_format])
 
     return result
-=======
+
+
 # Generate 1-sequence MSA features having only the input sequence
 def make_dummy_msa_feats(input_sequence):
     msas = [[input_sequence]]
@@ -290,7 +283,6 @@
 
     return msa_features
 
->>>>>>> 9e32781f
 
 def make_sequence_features_with_custom_template(
         sequence: str,
@@ -897,14 +889,6 @@
             num_res=num_res,
         )
 
-<<<<<<< HEAD
-        msa_features = self._process_msa_feats(alignment_dir, input_sequence, alignment_index)
-
-        return {
-            **sequence_features,
-            **msa_features,
-            **template_features
-=======
         sequence_embedding_features = {}
         # If using seqemb mode, generate a dummy MSA features using just the sequence
         if seqemb_mode:
@@ -917,8 +901,7 @@
             **sequence_features,
             **msa_features, 
             **template_features,
-            **sequence_embedding_features,
->>>>>>> 9e32781f
+            **sequence_embedding_features
         }
 
     def process_mmcif(
@@ -955,11 +938,6 @@
             hits,
             self.template_featurizer
         )
-<<<<<<< HEAD
-
-        msa_features = self._process_msa_feats(alignment_dir, input_sequence, alignment_index)
-=======
->>>>>>> 9e32781f
 
         sequence_embedding_features = {}
         # If using seqemb mode, generate a dummy MSA features using just the sequence
