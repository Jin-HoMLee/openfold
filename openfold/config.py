--- conflicted
+++ resolved
@@ -163,11 +163,7 @@
         for k,v in multimer_model_config_update['model'].items():
             c.model[k] = v
 
-<<<<<<< HEAD
         for k,v in multimer_model_config_update['loss'].items():
-=======
-        for k, v in multimer_model_config_update['loss'].items():
->>>>>>> 4ca64437
             c.loss[k] = v
 
         # TODO: Change max_msa_clusters and max_extra_msa to multimer feats within model
@@ -687,7 +683,6 @@
 )
 
 multimer_model_config_update = {
-<<<<<<< HEAD
     'model':{"input_embedder": {
         "tf_dim": 21,
         "msa_dim": 49,
@@ -706,13 +701,6 @@
             "no_bins": 39,
         },
         "template_pair_embedder": {
-=======
-    "model": {
-        "input_embedder": {
-            "tf_dim": 21,
-            "msa_dim": 49,
-            #"num_msa": 508,
->>>>>>> 4ca64437
             "c_z": c_z,
             "c_m": c_m,
             "relpos_k": 32,
@@ -930,9 +918,5 @@
             "enabled": True,
         },
         "eps": eps,
-<<<<<<< HEAD
     },
-=======
-    }
->>>>>>> 4ca64437
 }