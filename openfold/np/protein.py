--- conflicted
+++ resolved
@@ -94,13 +94,8 @@
 
     Args:
       pdb_str: The contents of the pdb file
-<<<<<<< HEAD
-      chain_id: If chain_id is specified (e.g. A), then only that chain is 
-      parsed. Else, all chains are parsed.
-=======
       chain_id: If None, then the whole pdb file is parsed. If chain_id is specified (e.g. A), then only that chain
         is parsed.
->>>>>>> c21e5e7a
 
     Returns:
       A new `Protein` parsed from the pdb contents.
